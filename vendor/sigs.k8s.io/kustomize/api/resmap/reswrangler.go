--- conflicted
+++ resolved
@@ -6,19 +6,13 @@
 import (
 	"bytes"
 	"fmt"
-<<<<<<< HEAD
-=======
 	"reflect"
->>>>>>> a7442bb1
 
 	"github.com/pkg/errors"
 	"sigs.k8s.io/kustomize/api/resource"
 	"sigs.k8s.io/kustomize/api/types"
-<<<<<<< HEAD
-=======
 	"sigs.k8s.io/kustomize/kyaml/kio"
 	"sigs.k8s.io/kustomize/kyaml/resid"
->>>>>>> a7442bb1
 	kyaml "sigs.k8s.io/kustomize/kyaml/yaml"
 )
 
@@ -49,11 +43,7 @@
 func (m *resWrangler) DropEmpties() {
 	var rList []*resource.Resource
 	for _, r := range m.rList {
-<<<<<<< HEAD
-		if !r.IsEmpty() {
-=======
 		if !r.IsNilOrEmpty() {
->>>>>>> a7442bb1
 			rList = append(rList, r)
 		}
 	}
@@ -335,11 +325,7 @@
 				"id in self matches %d in other; id: %s", len(others), id)
 		}
 		r2 := others[0]
-<<<<<<< HEAD
-		if !r1.NodeEqual(r2) {
-=======
 		if !reflect.DeepEqual(r1.RNode, r2.RNode) {
->>>>>>> a7442bb1
 			return fmt.Errorf(
 				"nodes unequal: \n -- %s,\n -- %s\n\n--\n%#v\n------\n%#v\n",
 				r1, r2, r1, r2)
@@ -602,11 +588,7 @@
 func (m *resWrangler) ToRNodeSlice() []*kyaml.RNode {
 	result := make([]*kyaml.RNode, len(m.rList))
 	for i := range m.rList {
-<<<<<<< HEAD
-		result[i] = m.rList[i].AsRNode()
-=======
 		result[i] = m.rList[i].Copy()
->>>>>>> a7442bb1
 	}
 	return result
 }
@@ -625,11 +607,7 @@
 				return err
 			}
 		}
-<<<<<<< HEAD
-		if !res.IsEmpty() {
-=======
 		if !res.IsNilOrEmpty() {
->>>>>>> a7442bb1
 			list = append(list, res)
 		}
 	}
