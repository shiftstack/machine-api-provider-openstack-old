// Copyright 2019 The Kubernetes Authors.
// SPDX-License-Identifier: Apache-2.0

package types

type HelmGlobals struct {
	// ChartHome is a file path, relative to the kustomization root,
	// to a directory containing a subdirectory for each chart to be
	// included in the kustomization.
	// The default value of this field is "charts".
	// So, for example, kustomize looks for the minecraft chart
	// at {kustomizationRoot}/{ChartHome}/minecraft.
	// If the chart is there at build time, kustomize will use it as found,
	// and not check version numbers or dates.
	// If the chart is not there, kustomize will attempt to pull it
	// using the version number specified in the kustomization file,
	// and put it there.  To suppress the pull attempt, simply assure
	// that the chart is already there.
	ChartHome string `json:"chartHome,omitempty" yaml:"chartHome,omitempty"`

	// ConfigHome defines a value that kustomize should pass to helm via
	// the HELM_CONFIG_HOME environment variable.  kustomize doesn't attempt
	// to read or write this directory.
	// If omitted, {tmpDir}/helm is used, where {tmpDir} is some temporary
	// directory created by kustomize for the benefit of helm.
	// Likewise, kustomize sets
	//   HELM_CACHE_HOME={ConfigHome}/.cache
	//   HELM_DATA_HOME={ConfigHome}/.data
	// for the helm subprocess.
	ConfigHome string `json:"configHome,omitempty" yaml:"configHome,omitempty"`
}

type HelmChart struct {
	// Name is the name of the chart, e.g. 'minecraft'.
	Name string `json:"name,omitempty" yaml:"name,omitempty"`

	// Version is the version of the chart, e.g. '3.1.3'
	Version string `json:"version,omitempty" yaml:"version,omitempty"`

	// Repo is a URL locating the chart on the internet.
	// This is the argument to helm's  `--repo` flag, e.g.
	// `https://itzg.github.io/minecraft-server-charts`.
	Repo string `json:"repo,omitempty" yaml:"repo,omitempty"`

	// ReleaseName replaces RELEASE-NAME in chart template output,
	// making a particular inflation of a chart unique with respect to
	// other inflations of the same chart in a cluster. It's the first
	// argument to the helm `install` and `template` commands, i.e.
	//   helm install {RELEASE-NAME} {chartName}
	//   helm template {RELEASE-NAME} {chartName}
	// If omitted, the flag --generate-name is passed to 'helm template'.
	ReleaseName string `json:"releaseName,omitempty" yaml:"releaseName,omitempty"`

<<<<<<< HEAD
=======
	// Namespace set the target namespace for a release. It is .Release.Namespace
	// in the helm template
	Namespace string `json:"namespace,omitempty" yaml:"namespace,omitempty"`

>>>>>>> a7442bb1
	// ValuesFile is local file path to a values file to use _instead of_
	// the default values that accompanied the chart.
	// The default values are in '{ChartHome}/{Name}/values.yaml'.
	ValuesFile string `json:"valuesFile,omitempty" yaml:"valuesFile,omitempty"`

	// ValuesInline holds value mappings specified directly,
	// rather than in a separate file.
	ValuesInline map[string]interface{} `json:"valuesInline,omitempty" yaml:"valuesInline,omitempty"`

	// ValuesMerge specifies how to treat ValuesInline with respect to Values.
	// Legal values: 'merge', 'override', 'replace'.
	// Defaults to 'override'.
	ValuesMerge string `json:"valuesMerge,omitempty" yaml:"valuesMerge,omitempty"`
<<<<<<< HEAD
=======

	// IncludeCRDs specifies if Helm should also generate CustomResourceDefinitions.
	// Defaults to 'false'.
	IncludeCRDs bool `json:"includeCRDs,omitempty" yaml:"includeCRDs,omitempty"`
>>>>>>> a7442bb1
}

// HelmChartArgs contains arguments to helm.
// Deprecated.  Use HelmGlobals and HelmChart instead.
type HelmChartArgs struct {
	ChartName        string                 `json:"chartName,omitempty" yaml:"chartName,omitempty"`
	ChartVersion     string                 `json:"chartVersion,omitempty" yaml:"chartVersion,omitempty"`
	ChartRepoURL     string                 `json:"chartRepoUrl,omitempty" yaml:"chartRepoUrl,omitempty"`
	ChartHome        string                 `json:"chartHome,omitempty" yaml:"chartHome,omitempty"`
	ChartRepoName    string                 `json:"chartRepoName,omitempty" yaml:"chartRepoName,omitempty"`
	HelmBin          string                 `json:"helmBin,omitempty" yaml:"helmBin,omitempty"`
	HelmHome         string                 `json:"helmHome,omitempty" yaml:"helmHome,omitempty"`
	Values           string                 `json:"values,omitempty" yaml:"values,omitempty"`
	ValuesLocal      map[string]interface{} `json:"valuesLocal,omitempty" yaml:"valuesLocal,omitempty"`
	ValuesMerge      string                 `json:"valuesMerge,omitempty" yaml:"valuesMerge,omitempty"`
	ReleaseName      string                 `json:"releaseName,omitempty" yaml:"releaseName,omitempty"`
	ReleaseNamespace string                 `json:"releaseNamespace,omitempty" yaml:"releaseNamespace,omitempty"`
	ExtraArgs        []string               `json:"extraArgs,omitempty" yaml:"extraArgs,omitempty"`
}

// SplitHelmParameters splits helm parameters into
// per-chart params and global chart-independent parameters.
func SplitHelmParameters(
	oldArgs []HelmChartArgs) (charts []HelmChart, globals HelmGlobals) {
	for _, old := range oldArgs {
		charts = append(charts, makeHelmChartFromHca(&old))
		if old.HelmHome != "" {
			// last non-empty wins
			globals.ConfigHome = old.HelmHome
		}
		if old.ChartHome != "" {
			// last non-empty wins
			globals.ChartHome = old.ChartHome
		}
	}
	return charts, globals
}

func makeHelmChartFromHca(old *HelmChartArgs) (c HelmChart) {
	c.Name = old.ChartName
	c.Version = old.ChartVersion
	c.Repo = old.ChartRepoURL
	c.ValuesFile = old.Values
	c.ValuesInline = old.ValuesLocal
	c.ValuesMerge = old.ValuesMerge
	c.ReleaseName = old.ReleaseName
	return
}<|MERGE_RESOLUTION|>--- conflicted
+++ resolved
@@ -51,13 +51,10 @@
 	// If omitted, the flag --generate-name is passed to 'helm template'.
 	ReleaseName string `json:"releaseName,omitempty" yaml:"releaseName,omitempty"`
 
-<<<<<<< HEAD
-=======
 	// Namespace set the target namespace for a release. It is .Release.Namespace
 	// in the helm template
 	Namespace string `json:"namespace,omitempty" yaml:"namespace,omitempty"`
 
->>>>>>> a7442bb1
 	// ValuesFile is local file path to a values file to use _instead of_
 	// the default values that accompanied the chart.
 	// The default values are in '{ChartHome}/{Name}/values.yaml'.
@@ -71,13 +68,10 @@
 	// Legal values: 'merge', 'override', 'replace'.
 	// Defaults to 'override'.
 	ValuesMerge string `json:"valuesMerge,omitempty" yaml:"valuesMerge,omitempty"`
-<<<<<<< HEAD
-=======
 
 	// IncludeCRDs specifies if Helm should also generate CustomResourceDefinitions.
 	// Defaults to 'false'.
 	IncludeCRDs bool `json:"includeCRDs,omitempty" yaml:"includeCRDs,omitempty"`
->>>>>>> a7442bb1
 }
 
 // HelmChartArgs contains arguments to helm.
