--- conflicted
+++ resolved
@@ -10,12 +10,7 @@
 
 	"sigs.k8s.io/kustomize/api/filters/patchstrategicmerge"
 	"sigs.k8s.io/kustomize/api/ifc"
-<<<<<<< HEAD
-	"sigs.k8s.io/kustomize/api/konfig"
-	"sigs.k8s.io/kustomize/api/resid"
-=======
 	"sigs.k8s.io/kustomize/api/internal/utils"
->>>>>>> a7442bb1
 	"sigs.k8s.io/kustomize/api/types"
 	"sigs.k8s.io/kustomize/kyaml/kio"
 	"sigs.k8s.io/kustomize/kyaml/resid"
@@ -26,179 +21,12 @@
 // Resource is an RNode, representing a Kubernetes Resource Model object,
 // paired with metadata used by kustomize.
 type Resource struct {
-<<<<<<< HEAD
-	// TODO: Inline RNode, dropping complexity. Resource is just a decorator.
-	node        *kyaml.RNode
-=======
 	kyaml.RNode
->>>>>>> a7442bb1
 	options     *types.GenArgs
 	refBy       []resid.ResId
 	refVarNames []string
 }
 
-<<<<<<< HEAD
-const (
-	buildAnnotationPreviousKinds      = konfig.ConfigAnnoDomain + "/previousKinds"
-	buildAnnotationPreviousNames      = konfig.ConfigAnnoDomain + "/previousNames"
-	buildAnnotationPrefixes           = konfig.ConfigAnnoDomain + "/prefixes"
-	buildAnnotationSuffixes           = konfig.ConfigAnnoDomain + "/suffixes"
-	buildAnnotationPreviousNamespaces = konfig.ConfigAnnoDomain + "/previousNamespaces"
-
-	// the following are only for patches, to specify whether they can change names
-	// and kinds of their targets
-	buildAnnotationAllowNameChange = konfig.ConfigAnnoDomain + "/allowNameChange"
-	buildAnnotationAllowKindChange = konfig.ConfigAnnoDomain + "/allowKindChange"
-)
-
-var buildAnnotations = []string{
-	buildAnnotationPreviousKinds,
-	buildAnnotationPreviousNames,
-	buildAnnotationPrefixes,
-	buildAnnotationSuffixes,
-	buildAnnotationPreviousNamespaces,
-	buildAnnotationAllowNameChange,
-	buildAnnotationAllowKindChange,
-}
-
-func (r *Resource) AsRNode() *kyaml.RNode {
-	return r.node.Copy()
-}
-
-func (r *Resource) ResetPrimaryData(incoming *Resource) {
-	r.node = incoming.node.Copy()
-}
-
-func (r *Resource) GetAnnotations() map[string]string {
-	annotations, err := r.node.GetAnnotations()
-	if err != nil || annotations == nil {
-		return make(map[string]string)
-	}
-	return annotations
-}
-
-func (r *Resource) GetFieldValue(f string) (interface{}, error) {
-	//nolint:staticcheck
-	return r.node.GetFieldValue(f)
-}
-
-func (r *Resource) GetDataMap() map[string]string {
-	return r.node.GetDataMap()
-}
-
-func (r *Resource) GetBinaryDataMap() map[string]string {
-	return r.node.GetBinaryDataMap()
-}
-
-func (r *Resource) GetGvk() resid.Gvk {
-	meta, err := r.node.GetMeta()
-	if err != nil {
-		return resid.GvkFromString("")
-	}
-	g, v := resid.ParseGroupVersion(meta.APIVersion)
-	return resid.Gvk{Group: g, Version: v, Kind: meta.Kind}
-}
-
-func (r *Resource) Hash(h ifc.KustHasher) (string, error) {
-	return h.Hash(r.node)
-}
-
-func (r *Resource) GetKind() string {
-	return r.node.GetKind()
-}
-
-func (r *Resource) GetLabels() map[string]string {
-	l, err := r.node.GetLabels()
-	if err != nil {
-		return map[string]string{}
-	}
-	return l
-}
-
-func (r *Resource) GetName() string {
-	return r.node.GetName()
-}
-
-func (r *Resource) GetSlice(p string) ([]interface{}, error) {
-	//nolint:staticcheck
-	return r.node.GetSlice(p)
-}
-
-func (r *Resource) GetString(p string) (string, error) {
-	//nolint:staticcheck
-	return r.node.GetString(p)
-}
-
-func (r *Resource) IsEmpty() bool {
-	return r.node.IsNilOrEmpty()
-}
-
-func (r *Resource) Map() (map[string]interface{}, error) {
-	return r.node.Map()
-}
-
-func (r *Resource) MarshalJSON() ([]byte, error) {
-	return r.node.MarshalJSON()
-}
-
-func (r *Resource) MatchesLabelSelector(selector string) (bool, error) {
-	return r.node.MatchesLabelSelector(selector)
-}
-
-func (r *Resource) MatchesAnnotationSelector(selector string) (bool, error) {
-	return r.node.MatchesAnnotationSelector(selector)
-}
-
-func (r *Resource) SetAnnotations(m map[string]string) {
-	if len(m) == 0 {
-		// Force field erasure.
-		r.node.SetAnnotations(nil)
-		return
-	}
-	r.node.SetAnnotations(m)
-}
-
-func (r *Resource) SetDataMap(m map[string]string) {
-	r.node.SetDataMap(m)
-}
-
-func (r *Resource) SetBinaryDataMap(m map[string]string) {
-	r.node.SetBinaryDataMap(m)
-}
-
-func (r *Resource) SetGvk(gvk resid.Gvk) {
-	r.node.SetMapField(
-		kyaml.NewScalarRNode(gvk.Kind), kyaml.KindField)
-	r.node.SetMapField(
-		kyaml.NewScalarRNode(gvk.ApiVersion()), kyaml.APIVersionField)
-}
-
-func (r *Resource) SetLabels(m map[string]string) {
-	if len(m) == 0 {
-		// Force field erasure.
-		r.node.SetLabels(nil)
-		return
-	}
-	r.node.SetLabels(m)
-}
-
-func (r *Resource) SetName(n string) {
-	r.node.SetName(n)
-}
-
-func (r *Resource) SetNamespace(n string) {
-	r.node.SetNamespace(n)
-}
-
-func (r *Resource) SetKind(k string) {
-	gvk := r.GetGvk()
-	gvk.Kind = k
-	r.SetGvk(gvk)
-}
-
-func (r *Resource) UnmarshalJSON(s []byte) error {
-	return r.node.UnmarshalJSON(s)
-=======
 var BuildAnnotations = []string{
 	utils.BuildAnnotationPreviousKinds,
 	utils.BuildAnnotationPreviousNames,
@@ -224,7 +52,6 @@
 func (r *Resource) SetGvk(gvk resid.Gvk) {
 	r.SetKind(gvk.Kind)
 	r.SetApiVersion(gvk.ApiVersion())
->>>>>>> a7442bb1
 }
 
 // ResCtx is an interface describing the contextual added
@@ -244,27 +71,12 @@
 // DeepCopy returns a new copy of resource
 func (r *Resource) DeepCopy() *Resource {
 	rc := &Resource{
-<<<<<<< HEAD
-		node: r.node.Copy(),
-=======
 		RNode: *r.Copy(),
->>>>>>> a7442bb1
 	}
 	rc.copyKustomizeSpecificFields(r)
 	return rc
 }
 
-<<<<<<< HEAD
-// CopyMergeMetaDataFields copies everything but the non-metadata in
-// the resource.
-func (r *Resource) CopyMergeMetaDataFieldsFrom(other *Resource) {
-	r.SetLabels(mergeStringMaps(other.GetLabels(), r.GetLabels()))
-	r.SetAnnotations(
-		mergeStringMaps(other.GetAnnotations(), r.GetAnnotations()))
-	r.SetName(other.GetName())
-	r.SetNamespace(other.GetNamespace())
-	r.copyOtherFields(other)
-=======
 // CopyMergeMetaDataFieldsFrom copies everything but the non-metadata in
 // the resource.
 // TODO: move to RNode, use GetMeta to improve performance.
@@ -286,7 +98,6 @@
 	}
 	r.copyKustomizeSpecificFields(other)
 	return nil
->>>>>>> a7442bb1
 }
 
 func (r *Resource) copyKustomizeSpecificFields(other *Resource) {
@@ -345,15 +156,6 @@
 	return len(setSelf) == len(setOther)
 }
 
-<<<<<<< HEAD
-// NodeEqual returns true if the resource's nodes are
-// equal, ignoring ancillary information like genargs, refby, etc.
-func (r *Resource) NodeEqual(o *Resource) bool {
-	return reflect.DeepEqual(r.node, o.node)
-}
-
-=======
->>>>>>> a7442bb1
 func (r *Resource) copyRefBy() []resid.ResId {
 	if r.refBy == nil {
 		return nil
@@ -440,18 +242,6 @@
 }
 
 func (r *Resource) setPreviousId(ns string, n string, k string) *Resource {
-<<<<<<< HEAD
-	r.appendCsvAnnotation(buildAnnotationPreviousNames, n)
-	r.appendCsvAnnotation(buildAnnotationPreviousNamespaces, ns)
-	r.appendCsvAnnotation(buildAnnotationPreviousKinds, k)
-	return r
-}
-
-func (r *Resource) SetAllowNameChange(value string) {
-	annotations := r.GetAnnotations()
-	annotations[buildAnnotationAllowNameChange] = value
-	r.SetAnnotations(annotations)
-=======
 	r.appendCsvAnnotation(utils.BuildAnnotationPreviousNames, n)
 	r.appendCsvAnnotation(utils.BuildAnnotationPreviousNamespaces, ns)
 	r.appendCsvAnnotation(utils.BuildAnnotationPreviousKinds, k)
@@ -465,23 +255,10 @@
 	if err := r.SetAnnotations(annotations); err != nil {
 		panic(err)
 	}
->>>>>>> a7442bb1
 }
 
 func (r *Resource) NameChangeAllowed() bool {
 	annotations := r.GetAnnotations()
-<<<<<<< HEAD
-	if allowed, set := annotations[buildAnnotationAllowNameChange]; set && allowed == "true" {
-		return true
-	}
-	return false
-}
-
-func (r *Resource) SetAllowKindChange(value string) {
-	annotations := r.GetAnnotations()
-	annotations[buildAnnotationAllowKindChange] = value
-	r.SetAnnotations(annotations)
-=======
 	v, ok := annotations[utils.BuildAnnotationAllowNameChange]
 	return ok && v == utils.Allowed
 }
@@ -493,20 +270,12 @@
 	if err := r.SetAnnotations(annotations); err != nil {
 		panic(err)
 	}
->>>>>>> a7442bb1
 }
 
 func (r *Resource) KindChangeAllowed() bool {
 	annotations := r.GetAnnotations()
-<<<<<<< HEAD
-	if allowed, set := annotations[buildAnnotationAllowKindChange]; set && allowed == "true" {
-		return true
-	}
-	return false
-=======
 	v, ok := annotations[utils.BuildAnnotationAllowKindChange]
 	return ok && v == utils.Allowed
->>>>>>> a7442bb1
 }
 
 // String returns resource as JSON.
@@ -570,31 +339,10 @@
 // The returned array does not include the resource's current
 // ID. If there are no previous IDs, this will return nil.
 func (r *Resource) PrevIds() []resid.ResId {
-<<<<<<< HEAD
-	var ids []resid.ResId
-	// TODO: merge previous names and namespaces into one list of
-	//     pairs on one annotation so there is no chance of error
-	names := r.getCsvAnnotation(buildAnnotationPreviousNames)
-	ns := r.getCsvAnnotation(buildAnnotationPreviousNamespaces)
-	kinds := r.getCsvAnnotation(buildAnnotationPreviousKinds)
-	if len(names) != len(ns) || len(names) != len(kinds) {
-		panic(errors.New(
-			"number of previous names, " +
-				"number of previous namespaces, " +
-				"number of previous kinds not equal"))
-	}
-	for i := range names {
-		k := kinds[i]
-		gvk := r.GetGvk()
-		gvk.Kind = k
-		ids = append(ids, resid.NewResIdWithNamespace(
-			gvk, names[i], ns[i]))
-=======
 	prevIds, err := utils.PrevIds(&r.RNode)
 	if err != nil {
 		// this should never happen
 		panic(err)
->>>>>>> a7442bb1
 	}
 	return prevIds
 }
@@ -640,19 +388,11 @@
 		r.StorePreviousId()
 	}
 	if err := r.ApplyFilter(patchstrategicmerge.Filter{
-<<<<<<< HEAD
-		Patch: patch.node,
-	}); err != nil {
-		return err
-	}
-	if r.IsEmpty() {
-=======
 		Patch: &patch.RNode,
 	}); err != nil {
 		return err
 	}
 	if r.IsNilOrEmpty() {
->>>>>>> a7442bb1
 		return nil
 	}
 	if !patch.KindChangeAllowed() {
@@ -666,18 +406,11 @@
 }
 
 func (r *Resource) ApplyFilter(f kio.Filter) error {
-<<<<<<< HEAD
-	l, err := f.Filter([]*kyaml.RNode{r.node})
-	if len(l) == 0 {
-		// The node was deleted.  The following makes r.IsEmpty() true.
-		r.node = nil
-=======
 	l, err := f.Filter([]*kyaml.RNode{&r.RNode})
 	if len(l) == 0 {
 		// The node was deleted, which means the entire resource
 		// must be deleted.  Signal that via the following:
 		r.SetYNode(nil)
->>>>>>> a7442bb1
 	}
 	return err
 }
