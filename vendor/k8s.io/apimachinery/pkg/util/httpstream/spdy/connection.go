/*
Copyright 2015 The Kubernetes Authors.

Licensed under the Apache License, Version 2.0 (the "License");
you may not use this file except in compliance with the License.
You may obtain a copy of the License at

    http://www.apache.org/licenses/LICENSE-2.0

Unless required by applicable law or agreed to in writing, software
distributed under the License is distributed on an "AS IS" BASIS,
WITHOUT WARRANTIES OR CONDITIONS OF ANY KIND, either express or implied.
See the License for the specific language governing permissions and
limitations under the License.
*/

package spdy

import (
	"net"
	"net/http"
	"sync"
	"time"

	"github.com/moby/spdystream"
	"k8s.io/apimachinery/pkg/util/httpstream"
	"k8s.io/klog/v2"
)

// connection maintains state about a spdystream.Connection and its associated
// streams.
type connection struct {
	conn             *spdystream.Connection
	streams          map[uint32]httpstream.Stream
	streamLock       sync.Mutex
	newStreamHandler httpstream.NewStreamHandler
	ping             func() (time.Duration, error)
}

// NewClientConnection creates a new SPDY client connection.
func NewClientConnection(conn net.Conn) (httpstream.Connection, error) {
	return NewClientConnectionWithPings(conn, 0)
}

// NewClientConnectionWithPings creates a new SPDY client connection.
//
// If pingPeriod is non-zero, a background goroutine will send periodic Ping
// frames to the server. Use this to keep idle connections through certain load
// balancers alive longer.
func NewClientConnectionWithPings(conn net.Conn, pingPeriod time.Duration) (httpstream.Connection, error) {
	spdyConn, err := spdystream.NewConnection(conn, false)
	if err != nil {
		defer conn.Close()
		return nil, err
	}

	return newConnection(spdyConn, httpstream.NoOpNewStreamHandler, pingPeriod, spdyConn.Ping), nil
}

// NewServerConnection creates a new SPDY server connection. newStreamHandler
// will be invoked when the server receives a newly created stream from the
// client.
func NewServerConnection(conn net.Conn, newStreamHandler httpstream.NewStreamHandler) (httpstream.Connection, error) {
	return NewServerConnectionWithPings(conn, newStreamHandler, 0)
}

// NewServerConnectionWithPings creates a new SPDY server connection.
// newStreamHandler will be invoked when the server receives a newly created
// stream from the client.
//
// If pingPeriod is non-zero, a background goroutine will send periodic Ping
// frames to the server. Use this to keep idle connections through certain load
// balancers alive longer.
func NewServerConnectionWithPings(conn net.Conn, newStreamHandler httpstream.NewStreamHandler, pingPeriod time.Duration) (httpstream.Connection, error) {
	spdyConn, err := spdystream.NewConnection(conn, true)
	if err != nil {
		defer conn.Close()
		return nil, err
	}

	return newConnection(spdyConn, newStreamHandler, pingPeriod, spdyConn.Ping), nil
}

// newConnection returns a new connection wrapping conn. newStreamHandler
// will be invoked when the server receives a newly created stream from the
// client.
func newConnection(conn *spdystream.Connection, newStreamHandler httpstream.NewStreamHandler, pingPeriod time.Duration, pingFn func() (time.Duration, error)) httpstream.Connection {
	c := &connection{
		conn:             conn,
		newStreamHandler: newStreamHandler,
		ping:             pingFn,
		streams:          make(map[uint32]httpstream.Stream),
	}
	go conn.Serve(c.newSpdyStream)
	if pingPeriod > 0 && pingFn != nil {
		go c.sendPings(pingPeriod)
	}
	return c
}

// createStreamResponseTimeout indicates how long to wait for the other side to
// acknowledge the new stream before timing out.
const createStreamResponseTimeout = 30 * time.Second

// Close first sends a reset for all of the connection's streams, and then
// closes the underlying spdystream.Connection.
func (c *connection) Close() error {
	c.streamLock.Lock()
	for _, s := range c.streams {
		// calling Reset instead of Close ensures that all streams are fully torn down
		s.Reset()
	}
	c.streams = make(map[uint32]httpstream.Stream, 0)
	c.streamLock.Unlock()

	// now that all streams are fully torn down, it's safe to call close on the underlying connection,
	// which should be able to terminate immediately at this point, instead of waiting for any
	// remaining graceful stream termination.
	return c.conn.Close()
}

// RemoveStreams can be used to removes a set of streams from the Connection.
func (c *connection) RemoveStreams(streams ...httpstream.Stream) {
	c.streamLock.Lock()
	for _, stream := range streams {
<<<<<<< HEAD
		delete(c.streams, stream.Identifier())
=======
		// It may be possible that the provided stream is nil if timed out.
		if stream != nil {
			delete(c.streams, stream.Identifier())
		}
>>>>>>> a7442bb1
	}
	c.streamLock.Unlock()
}

// CreateStream creates a new stream with the specified headers and registers
// it with the connection.
func (c *connection) CreateStream(headers http.Header) (httpstream.Stream, error) {
	stream, err := c.conn.CreateStream(headers, nil, false)
	if err != nil {
		return nil, err
	}
	if err = stream.WaitTimeout(createStreamResponseTimeout); err != nil {
		return nil, err
	}

	c.registerStream(stream)
	return stream, nil
}

// registerStream adds the stream s to the connection's list of streams that
// it owns.
func (c *connection) registerStream(s httpstream.Stream) {
	c.streamLock.Lock()
	c.streams[s.Identifier()] = s
	c.streamLock.Unlock()
}

// CloseChan returns a channel that, when closed, indicates that the underlying
// spdystream.Connection has been closed.
func (c *connection) CloseChan() <-chan bool {
	return c.conn.CloseChan()
}

// newSpdyStream is the internal new stream handler used by spdystream.Connection.Serve.
// It calls connection's newStreamHandler, giving it the opportunity to accept or reject
// the stream. If newStreamHandler returns an error, the stream is rejected. If not, the
// stream is accepted and registered with the connection.
func (c *connection) newSpdyStream(stream *spdystream.Stream) {
	replySent := make(chan struct{})
	err := c.newStreamHandler(stream, replySent)
	rejectStream := (err != nil)
	if rejectStream {
		klog.Warningf("Stream rejected: %v", err)
		stream.Reset()
		return
	}

	c.registerStream(stream)
	stream.SendReply(http.Header{}, rejectStream)
	close(replySent)
}

// SetIdleTimeout sets the amount of time the connection may remain idle before
// it is automatically closed.
func (c *connection) SetIdleTimeout(timeout time.Duration) {
	c.conn.SetIdleTimeout(timeout)
}

func (c *connection) sendPings(period time.Duration) {
	t := time.NewTicker(period)
	defer t.Stop()
	for {
		select {
		case <-c.conn.CloseChan():
			return
		case <-t.C:
		}
		if _, err := c.ping(); err != nil {
			klog.V(3).Infof("SPDY Ping failed: %v", err)
			// Continue, in case this is a transient failure.
			// c.conn.CloseChan above will tell us when the connection is
			// actually closed.
		}
	}
}<|MERGE_RESOLUTION|>--- conflicted
+++ resolved
@@ -123,14 +123,10 @@
 func (c *connection) RemoveStreams(streams ...httpstream.Stream) {
 	c.streamLock.Lock()
 	for _, stream := range streams {
-<<<<<<< HEAD
-		delete(c.streams, stream.Identifier())
-=======
 		// It may be possible that the provided stream is nil if timed out.
 		if stream != nil {
 			delete(c.streams, stream.Identifier())
 		}
->>>>>>> a7442bb1
 	}
 	c.streamLock.Unlock()
 }
