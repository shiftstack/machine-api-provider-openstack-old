# Generating shell completions

Cobra can generate shell completions for multiple shells.
The currently supported shells are:
- Bash
- Zsh
- fish
- PowerShell

<<<<<<< HEAD
=======
Cobra will automatically provide your program with a fully functional `completion` command,
similarly to how it provides the `help` command.

## Creating your own completion command

If you do not wish to use the default `completion` command, you can choose to
provide your own, which will take precedence over the default one. (This also provides
backwards-compatibility with programs that already have their own `completion` command.)

>>>>>>> a7442bb1
If you are using the generator, you can create a completion command by running

```bash
cobra add completion
```
and then modifying the generated `cmd/completion.go` file to look something like this
(writing the shell script to stdout allows the most flexible use):

```go
var completionCmd = &cobra.Command{
	Use:   "completion [bash|zsh|fish|powershell]",
	Short: "Generate completion script",
	Long: `To load completions:

Bash:

  $ source <(yourprogram completion bash)

  # To load completions for each session, execute once:
  # Linux:
  $ yourprogram completion bash > /etc/bash_completion.d/yourprogram
  # macOS:
  $ yourprogram completion bash > /usr/local/etc/bash_completion.d/yourprogram

Zsh:

  # If shell completion is not already enabled in your environment,
  # you will need to enable it.  You can execute the following once:
<<<<<<< HEAD

  $ echo "autoload -U compinit; compinit" >> ~/.zshrc

  # To load completions for each session, execute once:
  $ yourprogram completion zsh > "${fpath[1]}/_yourprogram"

  # You will need to start a new shell for this setup to take effect.

fish:

  $ yourprogram completion fish | source

  # To load completions for each session, execute once:
  $ yourprogram completion fish > ~/.config/fish/completions/yourprogram.fish

=======

  $ echo "autoload -U compinit; compinit" >> ~/.zshrc

  # To load completions for each session, execute once:
  $ yourprogram completion zsh > "${fpath[1]}/_yourprogram"

  # You will need to start a new shell for this setup to take effect.

fish:

  $ yourprogram completion fish | source

  # To load completions for each session, execute once:
  $ yourprogram completion fish > ~/.config/fish/completions/yourprogram.fish

>>>>>>> a7442bb1
PowerShell:

  PS> yourprogram completion powershell | Out-String | Invoke-Expression

  # To load completions for every new session, run:
  PS> yourprogram completion powershell > yourprogram.ps1
  # and source this file from your PowerShell profile.
`,
	DisableFlagsInUseLine: true,
	ValidArgs:             []string{"bash", "zsh", "fish", "powershell"},
	Args:                  cobra.ExactValidArgs(1),
	Run: func(cmd *cobra.Command, args []string) {
		switch args[0] {
		case "bash":
			cmd.Root().GenBashCompletion(os.Stdout)
		case "zsh":
			cmd.Root().GenZshCompletion(os.Stdout)
		case "fish":
			cmd.Root().GenFishCompletion(os.Stdout, true)
		case "powershell":
			cmd.Root().GenPowerShellCompletionWithDesc(os.Stdout)
		}
	},
}
```

**Note:** The cobra generator may include messages printed to stdout, for example, if the config file is loaded; this will break the auto-completion script so must be removed.
<<<<<<< HEAD
=======

## Adapting the default completion command

Cobra provides a few options for the default `completion` command.  To configure such options you must set
the `CompletionOptions` field on the *root* command.

To tell Cobra *not* to provide the default `completion` command:
```
rootCmd.CompletionOptions.DisableDefaultCmd = true
```

To tell Cobra *not* to provide the user with the `--no-descriptions` flag to the completion sub-commands:
```
rootCmd.CompletionOptions.DisableNoDescFlag = true
```

To tell Cobra to completely disable descriptions for completions:
```
rootCmd.CompletionOptions.DisableDescriptions = true
```
>>>>>>> a7442bb1

# Customizing completions

The generated completion scripts will automatically handle completing commands and flags.  However, you can make your completions much more powerful by providing information to complete your program's nouns and flag values.

## Completion of nouns

### Static completion of nouns

Cobra allows you to provide a pre-defined list of completion choices for your nouns using the `ValidArgs` field.
For example, if you want `kubectl get [tab][tab]` to show a list of valid "nouns" you have to set them.
Some simplified code from `kubectl get` looks like:

```go
validArgs []string = { "pod", "node", "service", "replicationcontroller" }

cmd := &cobra.Command{
	Use:     "get [(-o|--output=)json|yaml|template|...] (RESOURCE [NAME] | RESOURCE/NAME ...)",
	Short:   "Display one or many resources",
	Long:    get_long,
	Example: get_example,
	Run: func(cmd *cobra.Command, args []string) {
		cobra.CheckErr(RunGet(f, out, cmd, args))
	},
	ValidArgs: validArgs,
}
```

Notice we put the `ValidArgs` field on the `get` sub-command. Doing so will give results like:

```bash
$ kubectl get [tab][tab]
node   pod   replicationcontroller   service
```

#### Aliases for nouns

If your nouns have aliases, you can define them alongside `ValidArgs` using `ArgAliases`:

```go
argAliases []string = { "pods", "nodes", "services", "svc", "replicationcontrollers", "rc" }

cmd := &cobra.Command{
    ...
	ValidArgs:  validArgs,
	ArgAliases: argAliases
}
```

The aliases are not shown to the user on tab completion, but they are accepted as valid nouns by
the completion algorithm if entered manually, e.g. in:

```bash
$ kubectl get rc [tab][tab]
backend        frontend       database
```

Note that without declaring `rc` as an alias, the completion algorithm would not know to show the list of
replication controllers following `rc`.

### Dynamic completion of nouns

In some cases it is not possible to provide a list of completions in advance.  Instead, the list of completions must be determined at execution-time. In a similar fashion as for static completions, you can use the `ValidArgsFunction` field to provide a Go function that Cobra will execute when it needs the list of completion choices for the nouns of a command.  Note that either `ValidArgs` or `ValidArgsFunction` can be used for a single cobra command, but not both.
Simplified code from `helm status` looks like:

```go
cmd := &cobra.Command{
	Use:   "status RELEASE_NAME",
	Short: "Display the status of the named release",
	Long:  status_long,
	RunE: func(cmd *cobra.Command, args []string) {
		RunGet(args[0])
	},
	ValidArgsFunction: func(cmd *cobra.Command, args []string, toComplete string) ([]string, cobra.ShellCompDirective) {
		if len(args) != 0 {
			return nil, cobra.ShellCompDirectiveNoFileComp
		}
		return getReleasesFromCluster(toComplete), cobra.ShellCompDirectiveNoFileComp
	},
}
```
Where `getReleasesFromCluster()` is a Go function that obtains the list of current Helm releases running on the Kubernetes cluster.
Notice we put the `ValidArgsFunction` on the `status` sub-command. Let's assume the Helm releases on the cluster are: `harbor`, `notary`, `rook` and `thanos` then this dynamic completion will give results like:

```bash
$ helm status [tab][tab]
harbor notary rook thanos
```
You may have noticed the use of `cobra.ShellCompDirective`.  These directives are bit fields allowing to control some shell completion behaviors for your particular completion.  You can combine them with the bit-or operator such as `cobra.ShellCompDirectiveNoSpace | cobra.ShellCompDirectiveNoFileComp`
```go
// Indicates that the shell will perform its default behavior after completions
// have been provided (this implies none of the other directives).
ShellCompDirectiveDefault

// Indicates an error occurred and completions should be ignored.
ShellCompDirectiveError

// Indicates that the shell should not add a space after the completion,
// even if there is a single completion provided.
ShellCompDirectiveNoSpace

// Indicates that the shell should not provide file completion even when
// no completion is provided.
ShellCompDirectiveNoFileComp

// Indicates that the returned completions should be used as file extension filters.
// For example, to complete only files of the form *.json or *.yaml:
//    return []string{"yaml", "json"}, ShellCompDirectiveFilterFileExt
// For flags, using MarkFlagFilename() and MarkPersistentFlagFilename()
// is a shortcut to using this directive explicitly.
//
ShellCompDirectiveFilterFileExt

// Indicates that only directory names should be provided in file completion.
// For example:
//    return nil, ShellCompDirectiveFilterDirs
// For flags, using MarkFlagDirname() is a shortcut to using this directive explicitly.
//
// To request directory names within another directory, the returned completions
// should specify a single directory name within which to search. For example,
// to complete directories within "themes/":
//    return []string{"themes"}, ShellCompDirectiveFilterDirs
//
ShellCompDirectiveFilterDirs
```

***Note***: When using the `ValidArgsFunction`, Cobra will call your registered function after having parsed all flags and arguments provided in the command-line.  You therefore don't need to do this parsing yourself.  For example, when a user calls `helm status --namespace my-rook-ns [tab][tab]`, Cobra will call your registered `ValidArgsFunction` after having parsed the `--namespace` flag, as it would have done when calling the `RunE` function.

#### Debugging

Cobra achieves dynamic completion through the use of a hidden command called by the completion script.  To debug your Go completion code, you can call this hidden command directly:
```bash
$ helm __complete status har<ENTER>
harbor
:4
Completion ended with directive: ShellCompDirectiveNoFileComp # This is on stderr
```
***Important:*** If the noun to complete is empty (when the user has not yet typed any letters of that noun), you must pass an empty parameter to the `__complete` command:
```bash
$ helm __complete status ""<ENTER>
harbor
notary
rook
thanos
:4
Completion ended with directive: ShellCompDirectiveNoFileComp # This is on stderr
```
Calling the `__complete` command directly allows you to run the Go debugger to troubleshoot your code.  You can also add printouts to your code; Cobra provides the following functions to use for printouts in Go completion code:
```go
// Prints to the completion script debug file (if BASH_COMP_DEBUG_FILE
// is set to a file path) and optionally prints to stderr.
cobra.CompDebug(msg string, printToStdErr bool) {
cobra.CompDebugln(msg string, printToStdErr bool)

// Prints to the completion script debug file (if BASH_COMP_DEBUG_FILE
// is set to a file path) and to stderr.
cobra.CompError(msg string)
cobra.CompErrorln(msg string)
```
***Important:*** You should **not** leave traces that print directly to stdout in your completion code as they will be interpreted as completion choices by the completion script.  Instead, use the cobra-provided debugging traces functions mentioned above.

## Completions for flags

### Mark flags as required

Most of the time completions will only show sub-commands. But if a flag is required to make a sub-command work, you probably want it to show up when the user types [tab][tab].  You can mark a flag as 'Required' like so:

```go
cmd.MarkFlagRequired("pod")
cmd.MarkFlagRequired("container")
```

and you'll get something like

```bash
$ kubectl exec [tab][tab]
-c            --container=  -p            --pod=
```

### Specify dynamic flag completion

As for nouns, Cobra provides a way of defining dynamic completion of flags.  To provide a Go function that Cobra will execute when it needs the list of completion choices for a flag, you must register the function using the `command.RegisterFlagCompletionFunc()` function.

```go
flagName := "output"
cmd.RegisterFlagCompletionFunc(flagName, func(cmd *cobra.Command, args []string, toComplete string) ([]string, cobra.ShellCompDirective) {
	return []string{"json", "table", "yaml"}, cobra.ShellCompDirectiveDefault
})
```
Notice that calling `RegisterFlagCompletionFunc()` is done through the `command` with which the flag is associated.  In our example this dynamic completion will give results like so:

```bash
$ helm status --output [tab][tab]
json table yaml
```

#### Debugging

You can also easily debug your Go completion code for flags:
```bash
$ helm __complete status --output ""
json
table
yaml
:4
Completion ended with directive: ShellCompDirectiveNoFileComp # This is on stderr
```
***Important:*** You should **not** leave traces that print to stdout in your completion code as they will be interpreted as completion choices by the completion script.  Instead, use the cobra-provided debugging traces functions mentioned further above.

### Specify valid filename extensions for flags that take a filename

To limit completions of flag values to file names with certain extensions you can either use the different `MarkFlagFilename()` functions or a combination of `RegisterFlagCompletionFunc()` and `ShellCompDirectiveFilterFileExt`, like so:
```go
flagName := "output"
cmd.MarkFlagFilename(flagName, "yaml", "json")
```
or
```go
flagName := "output"
cmd.RegisterFlagCompletionFunc(flagName, func(cmd *cobra.Command, args []string, toComplete string) ([]string, cobra.ShellCompDirective) {
	return []string{"yaml", "json"}, ShellCompDirectiveFilterFileExt})
```

### Limit flag completions to directory names

To limit completions of flag values to directory names you can either use the `MarkFlagDirname()` functions or a combination of `RegisterFlagCompletionFunc()` and `ShellCompDirectiveFilterDirs`, like so:
```go
flagName := "output"
cmd.MarkFlagDirname(flagName)
```
or
```go
flagName := "output"
cmd.RegisterFlagCompletionFunc(flagName, func(cmd *cobra.Command, args []string, toComplete string) ([]string, cobra.ShellCompDirective) {
	return nil, cobra.ShellCompDirectiveFilterDirs
})
```
To limit completions of flag values to directory names *within another directory* you can use a combination of `RegisterFlagCompletionFunc()` and `ShellCompDirectiveFilterDirs` like so:
```go
flagName := "output"
cmd.RegisterFlagCompletionFunc(flagName, func(cmd *cobra.Command, args []string, toComplete string) ([]string, cobra.ShellCompDirective) {
	return []string{"themes"}, cobra.ShellCompDirectiveFilterDirs
})
```
### Descriptions for completions

<<<<<<< HEAD
`zsh`, `fish` and `powershell` allow for descriptions to annotate completion choices.  For commands and flags, Cobra will provide the descriptions automatically, based on usage information.  For example, using zsh:
=======
Cobra provides support for completion descriptions.  Such descriptions are supported for each shell
(however, for bash, it is only available in the [completion V2 version](#bash-completion-v2)).
For commands and flags, Cobra will provide the descriptions automatically, based on usage information.
For example, using zsh:
>>>>>>> a7442bb1
```
$ helm s[tab]
search  -- search for a keyword in charts
show    -- show information of a chart
status  -- displays the status of the named release
```
while using fish:
```
$ helm s[tab]
search  (search for a keyword in charts)  show  (show information of a chart)  status  (displays the status of the named release)
```

Cobra allows you to add descriptions to your own completions.  Simply add the description text after each completion, following a `\t` separator.  This technique applies to completions returned by `ValidArgs`, `ValidArgsFunction` and `RegisterFlagCompletionFunc()`.  For example:
```go
ValidArgsFunction: func(cmd *cobra.Command, args []string, toComplete string) ([]string, cobra.ShellCompDirective) {
	return []string{"harbor\tAn image registry", "thanos\tLong-term metrics"}, cobra.ShellCompDirectiveNoFileComp
}}
```
or
```go
ValidArgs: []string{"bash\tCompletions for bash", "zsh\tCompletions for zsh"}
```
## Bash completions

### Dependencies

The bash completion script generated by Cobra requires the `bash_completion` package. You should update the help text of your completion command to show how to install the `bash_completion` package ([Kubectl docs](https://kubernetes.io/docs/tasks/tools/install-kubectl/#enabling-shell-autocompletion))

### Aliases

You can also configure `bash` aliases for your program and they will also support completions.

```bash
alias aliasname=origcommand
complete -o default -F __start_origcommand aliasname

# and now when you run `aliasname` completion will make
# suggestions as it did for `origcommand`.

$ aliasname <tab><tab>
completion     firstcommand   secondcommand
```
### Bash legacy dynamic completions

For backward compatibility, Cobra still supports its bash legacy dynamic completion solution.
Please refer to [Bash Completions](bash_completions.md) for details.

### Bash completion V2

Cobra provides two versions for bash completion.  The original bash completion (which started it all!) can be used by calling
`GenBashCompletion()` or `GenBashCompletionFile()`.

A new V2 bash completion version is also available.  This version can be used by calling `GenBashCompletionV2()` or
`GenBashCompletionFileV2()`.  The V2 version does **not** support the legacy dynamic completion
(see [Bash Completions](bash_completions.md)) but instead works only with the Go dynamic completion
solution described in this document.
Unless your program already uses the legacy dynamic completion solution, it is recommended that you use the bash
completion V2 solution which provides the following extra features:
- Supports completion descriptions (like the other shells)
- Small completion script of less than 300 lines (v1 generates scripts of thousands of lines; `kubectl` for example has a bash v1 completion script of over 13K lines)
- Streamlined user experience thanks to a completion behavior aligned with the other shells 

`Bash` completion V2 supports descriptions for completions. When calling `GenBashCompletionV2()` or `GenBashCompletionFileV2()`
you must provide these functions with a parameter indicating if the completions should be annotated with a description; Cobra
will provide the description automatically based on usage information.  You can choose to make this option configurable by
your users.

```
# With descriptions
$ helm s[tab][tab]
search  (search for a keyword in charts)           status  (display the status of the named release)
show    (show information of a chart)

# Without descriptions
$ helm s[tab][tab]
search  show  status
```
**Note**: Cobra's default `completion` command uses bash completion V2.  If for some reason you need to use bash completion V1, you will need to implement your own `completion` command. 
## Zsh completions

Cobra supports native zsh completion generated from the root `cobra.Command`.
The generated completion script should be put somewhere in your `$fpath` and be named
`_<yourProgram>`.  You will need to start a new shell for the completions to become available.

Zsh supports descriptions for completions. Cobra will provide the description automatically,
based on usage information. Cobra provides a way to completely disable such descriptions by
using `GenZshCompletionNoDesc()` or `GenZshCompletionFileNoDesc()`. You can choose to make
this a configurable option to your users.
```
# With descriptions
$ helm s[tab]
search  -- search for a keyword in charts
show    -- show information of a chart
status  -- displays the status of the named release

# Without descriptions
$ helm s[tab]
search  show  status
```
*Note*: Because of backward-compatibility requirements, we were forced to have a different API to disable completion descriptions between `zsh` and `fish`.

### Limitations

* Custom completions implemented in Bash scripting (legacy) are not supported and will be ignored for `zsh` (including the use of the `BashCompCustom` flag annotation).
  * You should instead use `ValidArgsFunction` and `RegisterFlagCompletionFunc()` which are portable to the different shells (`bash`, `zsh`, `fish`, `powershell`).
* The function `MarkFlagCustom()` is not supported and will be ignored for `zsh`.
  * You should instead use `RegisterFlagCompletionFunc()`.

### Zsh completions standardization

Cobra 1.1 standardized its zsh completion support to align it with its other shell completions.  Although the API was kept backward-compatible, some small changes in behavior were introduced.
Please refer to [Zsh Completions](zsh_completions.md) for details.

## fish completions

Cobra supports native fish completions generated from the root `cobra.Command`.  You can use the `command.GenFishCompletion()` or `command.GenFishCompletionFile()` functions. You must provide these functions with a parameter indicating if the completions should be annotated with a description; Cobra will provide the description automatically based on usage information.  You can choose to make this option configurable by your users.
```
# With descriptions
$ helm s[tab]
search  (search for a keyword in charts)  show  (show information of a chart)  status  (displays the status of the named release)

# Without descriptions
$ helm s[tab]
search  show  status
```
*Note*: Because of backward-compatibility requirements, we were forced to have a different API to disable completion descriptions between `zsh` and `fish`.

### Limitations

* Custom completions implemented in bash scripting (legacy) are not supported and will be ignored for `fish` (including the use of the `BashCompCustom` flag annotation).
  * You should instead use `ValidArgsFunction` and `RegisterFlagCompletionFunc()` which are portable to the different shells (`bash`, `zsh`, `fish`, `powershell`).
* The function `MarkFlagCustom()` is not supported and will be ignored for `fish`.
  * You should instead use `RegisterFlagCompletionFunc()`.
* The following flag completion annotations are not supported and will be ignored for `fish`:
  * `BashCompFilenameExt` (filtering by file extension)
  * `BashCompSubdirsInDir` (filtering by directory)
* The functions corresponding to the above annotations are consequently not supported and will be ignored for `fish`:
  * `MarkFlagFilename()` and `MarkPersistentFlagFilename()` (filtering by file extension)
  * `MarkFlagDirname()` and `MarkPersistentFlagDirname()` (filtering by directory)
* Similarly, the following completion directives are not supported and will be ignored for `fish`:
  * `ShellCompDirectiveFilterFileExt` (filtering by file extension)
  * `ShellCompDirectiveFilterDirs` (filtering by directory)

## PowerShell completions

Cobra supports native PowerShell completions generated from the root `cobra.Command`. You can use the `command.GenPowerShellCompletion()` or `command.GenPowerShellCompletionFile()` functions. To include descriptions use `command.GenPowerShellCompletionWithDesc()` and `command.GenPowerShellCompletionFileWithDesc()`. Cobra will provide the description automatically based on usage information. You can choose to make this option configurable by your users.

The script is designed to support all three PowerShell completion modes:

* TabCompleteNext (default windows style - on each key press the next option is displayed)
* Complete (works like bash)
* MenuComplete (works like zsh)

You set the mode with `Set-PSReadLineKeyHandler -Key Tab -Function <mode>`. Descriptions are only displayed when using the `Complete` or `MenuComplete` mode.

Users need PowerShell version 5.0 or above, which comes with Windows 10 and can be downloaded separately for Windows 7 or 8.1. They can then write the completions to a file and source this file from their PowerShell profile, which is referenced by the `$Profile` environment variable. See `Get-Help about_Profiles` for more info about PowerShell profiles.

```
# With descriptions and Mode 'Complete'
$ helm s[tab]
search  (search for a keyword in charts)  show  (show information of a chart)  status  (displays the status of the named release)

# With descriptions and Mode 'MenuComplete' The description of the current selected value will be displayed below the suggestions.
$ helm s[tab]
search    show     status  

search for a keyword in charts

# Without descriptions
$ helm s[tab]
search  show  status
```

### Limitations

* Custom completions implemented in bash scripting (legacy) are not supported and will be ignored for `powershell` (including the use of the `BashCompCustom` flag annotation).
  * You should instead use `ValidArgsFunction` and `RegisterFlagCompletionFunc()` which are portable to the different shells (`bash`, `zsh`, `fish`, `powershell`).
* The function `MarkFlagCustom()` is not supported and will be ignored for `powershell`.
  * You should instead use `RegisterFlagCompletionFunc()`.
* The following flag completion annotations are not supported and will be ignored for `powershell`:
  * `BashCompFilenameExt` (filtering by file extension)
  * `BashCompSubdirsInDir` (filtering by directory)
* The functions corresponding to the above annotations are consequently not supported and will be ignored for `powershell`:
  * `MarkFlagFilename()` and `MarkPersistentFlagFilename()` (filtering by file extension)
  * `MarkFlagDirname()` and `MarkPersistentFlagDirname()` (filtering by directory)
* Similarly, the following completion directives are not supported and will be ignored for `powershell`:
  * `ShellCompDirectiveFilterFileExt` (filtering by file extension)
  * `ShellCompDirectiveFilterDirs` (filtering by directory)<|MERGE_RESOLUTION|>--- conflicted
+++ resolved
@@ -7,8 +7,6 @@
 - fish
 - PowerShell
 
-<<<<<<< HEAD
-=======
 Cobra will automatically provide your program with a fully functional `completion` command,
 similarly to how it provides the `help` command.
 
@@ -18,7 +16,6 @@
 provide your own, which will take precedence over the default one. (This also provides
 backwards-compatibility with programs that already have their own `completion` command.)
 
->>>>>>> a7442bb1
 If you are using the generator, you can create a completion command by running
 
 ```bash
@@ -47,7 +44,6 @@
 
   # If shell completion is not already enabled in your environment,
   # you will need to enable it.  You can execute the following once:
-<<<<<<< HEAD
 
   $ echo "autoload -U compinit; compinit" >> ~/.zshrc
 
@@ -63,23 +59,6 @@
   # To load completions for each session, execute once:
   $ yourprogram completion fish > ~/.config/fish/completions/yourprogram.fish
 
-=======
-
-  $ echo "autoload -U compinit; compinit" >> ~/.zshrc
-
-  # To load completions for each session, execute once:
-  $ yourprogram completion zsh > "${fpath[1]}/_yourprogram"
-
-  # You will need to start a new shell for this setup to take effect.
-
-fish:
-
-  $ yourprogram completion fish | source
-
-  # To load completions for each session, execute once:
-  $ yourprogram completion fish > ~/.config/fish/completions/yourprogram.fish
-
->>>>>>> a7442bb1
 PowerShell:
 
   PS> yourprogram completion powershell | Out-String | Invoke-Expression
@@ -107,8 +86,6 @@
 ```
 
 **Note:** The cobra generator may include messages printed to stdout, for example, if the config file is loaded; this will break the auto-completion script so must be removed.
-<<<<<<< HEAD
-=======
 
 ## Adapting the default completion command
 
@@ -129,7 +106,6 @@
 ```
 rootCmd.CompletionOptions.DisableDescriptions = true
 ```
->>>>>>> a7442bb1
 
 # Customizing completions
 
@@ -376,14 +352,10 @@
 ```
 ### Descriptions for completions
 
-<<<<<<< HEAD
-`zsh`, `fish` and `powershell` allow for descriptions to annotate completion choices.  For commands and flags, Cobra will provide the descriptions automatically, based on usage information.  For example, using zsh:
-=======
 Cobra provides support for completion descriptions.  Such descriptions are supported for each shell
 (however, for bash, it is only available in the [completion V2 version](#bash-completion-v2)).
 For commands and flags, Cobra will provide the descriptions automatically, based on usage information.
 For example, using zsh:
->>>>>>> a7442bb1
 ```
 $ helm s[tab]
 search  -- search for a keyword in charts
