--- conflicted
+++ resolved
@@ -7,10 +7,6 @@
 name a few. [This list](./projects_using_cobra.md) contains a more extensive list of projects using Cobra.
 
 [![](https://img.shields.io/github/workflow/status/spf13/cobra/Test?longCache=tru&label=Test&logo=github%20actions&logoColor=fff)](https://github.com/spf13/cobra/actions?query=workflow%3ATest)
-<<<<<<< HEAD
-[![Build Status](https://travis-ci.org/spf13/cobra.svg "Travis CI status")](https://travis-ci.org/spf13/cobra)
-=======
->>>>>>> a7442bb1
 [![GoDoc](https://godoc.org/github.com/spf13/cobra?status.svg)](https://godoc.org/github.com/spf13/cobra)
 [![Go Report Card](https://goreportcard.com/badge/github.com/spf13/cobra)](https://goreportcard.com/report/github.com/spf13/cobra)
 [![Slack](https://img.shields.io/badge/Slack-cobra-brightgreen)](https://gophers.slack.com/archives/CD3LP1199)
@@ -122,645 +118,7 @@
 
 # Usage
 
-<<<<<<< HEAD
-While you are welcome to provide your own organization, typically a Cobra-based
-application will follow the following organizational structure:
-
-```
-  ▾ appName/
-    ▾ cmd/
-        add.go
-        your.go
-        commands.go
-        here.go
-      main.go
-```
-
-In a Cobra app, typically the main.go file is very bare. It serves one purpose: initializing Cobra.
-
-```go
-package main
-
-import (
-  "{pathToYourApp}/cmd"
-)
-
-func main() {
-  cmd.Execute()
-}
-```
-
-## Using the Cobra Generator
-
-Cobra provides its own program that will create your application and add any
-commands you want. It's the easiest way to incorporate Cobra into your application.
-
-[Here](https://github.com/spf13/cobra/blob/master/cobra/README.md) you can find more information about it.
-
-## Using the Cobra Library
-
-To manually implement Cobra you need to create a bare main.go file and a rootCmd file.
-You will optionally provide additional commands as you see fit.
-
-### Create rootCmd
-
-Cobra doesn't require any special constructors. Simply create your commands.
-
-Ideally you place this in app/cmd/root.go:
-
-```go
-var rootCmd = &cobra.Command{
-  Use:   "hugo",
-  Short: "Hugo is a very fast static site generator",
-  Long: `A Fast and Flexible Static Site Generator built with
-                love by spf13 and friends in Go.
-                Complete documentation is available at http://hugo.spf13.com`,
-  Run: func(cmd *cobra.Command, args []string) {
-    // Do Stuff Here
-  },
-}
-
-func Execute() {
-  if err := rootCmd.Execute(); err != nil {
-    fmt.Fprintln(os.Stderr, err)
-    os.Exit(1)
-  }
-}
-```
-
-You will additionally define flags and handle configuration in your init() function.
-
-For example cmd/root.go:
-
-```go
-package cmd
-
-import (
-	"fmt"
-	"os"
-
-	homedir "github.com/mitchellh/go-homedir"
-	"github.com/spf13/cobra"
-	"github.com/spf13/viper"
-)
-
-var (
-	// Used for flags.
-	cfgFile     string
-	userLicense string
-
-	rootCmd = &cobra.Command{
-		Use:   "cobra",
-		Short: "A generator for Cobra based Applications",
-		Long: `Cobra is a CLI library for Go that empowers applications.
-This application is a tool to generate the needed files
-to quickly create a Cobra application.`,
-	}
-)
-
-// Execute executes the root command.
-func Execute() error {
-	return rootCmd.Execute()
-}
-
-func init() {
-	cobra.OnInitialize(initConfig)
-
-	rootCmd.PersistentFlags().StringVar(&cfgFile, "config", "", "config file (default is $HOME/.cobra.yaml)")
-	rootCmd.PersistentFlags().StringP("author", "a", "YOUR NAME", "author name for copyright attribution")
-	rootCmd.PersistentFlags().StringVarP(&userLicense, "license", "l", "", "name of license for the project")
-	rootCmd.PersistentFlags().Bool("viper", true, "use Viper for configuration")
-	viper.BindPFlag("author", rootCmd.PersistentFlags().Lookup("author"))
-	viper.BindPFlag("useViper", rootCmd.PersistentFlags().Lookup("viper"))
-	viper.SetDefault("author", "NAME HERE <EMAIL ADDRESS>")
-	viper.SetDefault("license", "apache")
-
-	rootCmd.AddCommand(addCmd)
-	rootCmd.AddCommand(initCmd)
-}
-
-func initConfig() {
-	if cfgFile != "" {
-		// Use config file from the flag.
-		viper.SetConfigFile(cfgFile)
-	} else {
-		// Find home directory.
-		home, err := homedir.Dir()
-		cobra.CheckErr(err)
-
-		// Search config in home directory with name ".cobra" (without extension).
-		viper.AddConfigPath(home)
-		viper.SetConfigName(".cobra")
-	}
-
-	viper.AutomaticEnv()
-
-	if err := viper.ReadInConfig(); err == nil {
-		fmt.Println("Using config file:", viper.ConfigFileUsed())
-	}
-}
-```
-
-### Create your main.go
-
-With the root command you need to have your main function execute it.
-Execute should be run on the root for clarity, though it can be called on any command.
-
-In a Cobra app, typically the main.go file is very bare. It serves one purpose: to initialize Cobra.
-
-```go
-package main
-
-import (
-  "{pathToYourApp}/cmd"
-)
-
-func main() {
-  cmd.Execute()
-}
-```
-
-### Create additional commands
-
-Additional commands can be defined and typically are each given their own file
-inside of the cmd/ directory.
-
-If you wanted to create a version command you would create cmd/version.go and
-populate it with the following:
-
-```go
-package cmd
-
-import (
-  "fmt"
-
-  "github.com/spf13/cobra"
-)
-
-func init() {
-  rootCmd.AddCommand(versionCmd)
-}
-
-var versionCmd = &cobra.Command{
-  Use:   "version",
-  Short: "Print the version number of Hugo",
-  Long:  `All software has versions. This is Hugo's`,
-  Run: func(cmd *cobra.Command, args []string) {
-    fmt.Println("Hugo Static Site Generator v0.9 -- HEAD")
-  },
-}
-```
-
-### Returning and handling errors
-
-If you wish to return an error to the caller of a command, `RunE` can be used.
-
-```go
-package cmd
-
-import (
-  "fmt"
-
-  "github.com/spf13/cobra"
-)
-
-func init() {
-  rootCmd.AddCommand(tryCmd)
-}
-
-var tryCmd = &cobra.Command{
-  Use:   "try",
-  Short: "Try and possibly fail at something",
-  RunE: func(cmd *cobra.Command, args []string) error {
-    if err := someFunc(); err != nil {
-	return err
-    }
-    return nil
-  },
-}
-```
-
-The error can then be caught at the execute function call.
-
-## Working with Flags
-
-Flags provide modifiers to control how the action command operates.
-
-### Assign flags to a command
-
-Since the flags are defined and used in different locations, we need to
-define a variable outside with the correct scope to assign the flag to
-work with.
-
-```go
-var Verbose bool
-var Source string
-```
-
-There are two different approaches to assign a flag.
-
-### Persistent Flags
-
-A flag can be 'persistent', meaning that this flag will be available to the
-command it's assigned to as well as every command under that command. For
-global flags, assign a flag as a persistent flag on the root.
-
-```go
-rootCmd.PersistentFlags().BoolVarP(&Verbose, "verbose", "v", false, "verbose output")
-```
-
-### Local Flags
-
-A flag can also be assigned locally, which will only apply to that specific command.
-
-```go
-localCmd.Flags().StringVarP(&Source, "source", "s", "", "Source directory to read from")
-```
-
-### Local Flag on Parent Commands
-
-By default, Cobra only parses local flags on the target command, and any local flags on
-parent commands are ignored. By enabling `Command.TraverseChildren`, Cobra will
-parse local flags on each command before executing the target command.
-
-```go
-command := cobra.Command{
-  Use: "print [OPTIONS] [COMMANDS]",
-  TraverseChildren: true,
-}
-```
-
-### Bind Flags with Config
-
-You can also bind your flags with [viper](https://github.com/spf13/viper):
-```go
-var author string
-
-func init() {
-  rootCmd.PersistentFlags().StringVar(&author, "author", "YOUR NAME", "Author name for copyright attribution")
-  viper.BindPFlag("author", rootCmd.PersistentFlags().Lookup("author"))
-}
-```
-
-In this example, the persistent flag `author` is bound with `viper`.
-**Note**: the variable `author` will not be set to the value from config,
-when the `--author` flag is not provided by user.
-
-More in [viper documentation](https://github.com/spf13/viper#working-with-flags).
-
-### Required flags
-
-Flags are optional by default. If instead you wish your command to report an error
-when a flag has not been set, mark it as required:
-```go
-rootCmd.Flags().StringVarP(&Region, "region", "r", "", "AWS region (required)")
-rootCmd.MarkFlagRequired("region")
-```
-
-Or, for persistent flags:
-```go
-rootCmd.PersistentFlags().StringVarP(&Region, "region", "r", "", "AWS region (required)")
-rootCmd.MarkPersistentFlagRequired("region")
-```
-
-## Positional and Custom Arguments
-
-Validation of positional arguments can be specified using the `Args` field
-of `Command`.
-
-The following validators are built in:
-
-- `NoArgs` - the command will report an error if there are any positional args.
-- `ArbitraryArgs` - the command will accept any args.
-- `OnlyValidArgs` - the command will report an error if there are any positional args that are not in the `ValidArgs` field of `Command`.
-- `MinimumNArgs(int)` - the command will report an error if there are not at least N positional args.
-- `MaximumNArgs(int)` - the command will report an error if there are more than N positional args.
-- `ExactArgs(int)` - the command will report an error if there are not exactly N positional args.
-- `ExactValidArgs(int)` - the command will report an error if there are not exactly N positional args OR if there are any positional args that are not in the `ValidArgs` field of `Command`
-- `RangeArgs(min, max)` - the command will report an error if the number of args is not between the minimum and maximum number of expected args.
-
-An example of setting the custom validator:
-
-```go
-var cmd = &cobra.Command{
-  Short: "hello",
-  Args: func(cmd *cobra.Command, args []string) error {
-    if len(args) < 1 {
-      return errors.New("requires a color argument")
-    }
-    if myapp.IsValidColor(args[0]) {
-      return nil
-    }
-    return fmt.Errorf("invalid color specified: %s", args[0])
-  },
-  Run: func(cmd *cobra.Command, args []string) {
-    fmt.Println("Hello, World!")
-  },
-}
-```
-
-## Example
-
-In the example below, we have defined three commands. Two are at the top level
-and one (cmdTimes) is a child of one of the top commands. In this case the root
-is not executable, meaning that a subcommand is required. This is accomplished
-by not providing a 'Run' for the 'rootCmd'.
-
-We have only defined one flag for a single command.
-
-More documentation about flags is available at https://github.com/spf13/pflag
-
-```go
-package main
-
-import (
-  "fmt"
-  "strings"
-
-  "github.com/spf13/cobra"
-)
-
-func main() {
-  var echoTimes int
-
-  var cmdPrint = &cobra.Command{
-    Use:   "print [string to print]",
-    Short: "Print anything to the screen",
-    Long: `print is for printing anything back to the screen.
-For many years people have printed back to the screen.`,
-    Args: cobra.MinimumNArgs(1),
-    Run: func(cmd *cobra.Command, args []string) {
-      fmt.Println("Print: " + strings.Join(args, " "))
-    },
-  }
-
-  var cmdEcho = &cobra.Command{
-    Use:   "echo [string to echo]",
-    Short: "Echo anything to the screen",
-    Long: `echo is for echoing anything back.
-Echo works a lot like print, except it has a child command.`,
-    Args: cobra.MinimumNArgs(1),
-    Run: func(cmd *cobra.Command, args []string) {
-      fmt.Println("Echo: " + strings.Join(args, " "))
-    },
-  }
-
-  var cmdTimes = &cobra.Command{
-    Use:   "times [string to echo]",
-    Short: "Echo anything to the screen more times",
-    Long: `echo things multiple times back to the user by providing
-a count and a string.`,
-    Args: cobra.MinimumNArgs(1),
-    Run: func(cmd *cobra.Command, args []string) {
-      for i := 0; i < echoTimes; i++ {
-        fmt.Println("Echo: " + strings.Join(args, " "))
-      }
-    },
-  }
-
-  cmdTimes.Flags().IntVarP(&echoTimes, "times", "t", 1, "times to echo the input")
-
-  var rootCmd = &cobra.Command{Use: "app"}
-  rootCmd.AddCommand(cmdPrint, cmdEcho)
-  cmdEcho.AddCommand(cmdTimes)
-  rootCmd.Execute()
-}
-```
-
-For a more complete example of a larger application, please checkout [Hugo](http://gohugo.io/).
-
-## Help Command
-
-Cobra automatically adds a help command to your application when you have subcommands.
-This will be called when a user runs 'app help'. Additionally, help will also
-support all other commands as input. Say, for instance, you have a command called
-'create' without any additional configuration; Cobra will work when 'app help
-create' is called.  Every command will automatically have the '--help' flag added.
-
-### Example
-
-The following output is automatically generated by Cobra. Nothing beyond the
-command and flag definitions are needed.
-
-    $ cobra help
-
-    Cobra is a CLI library for Go that empowers applications.
-    This application is a tool to generate the needed files
-    to quickly create a Cobra application.
-
-    Usage:
-      cobra [command]
-
-    Available Commands:
-      add         Add a command to a Cobra Application
-      help        Help about any command
-      init        Initialize a Cobra Application
-
-    Flags:
-      -a, --author string    author name for copyright attribution (default "YOUR NAME")
-          --config string    config file (default is $HOME/.cobra.yaml)
-      -h, --help             help for cobra
-      -l, --license string   name of license for the project
-          --viper            use Viper for configuration (default true)
-
-    Use "cobra [command] --help" for more information about a command.
-
-
-Help is just a command like any other. There is no special logic or behavior
-around it. In fact, you can provide your own if you want.
-
-### Defining your own help
-
-You can provide your own Help command or your own template for the default command to use
-with following functions:
-
-```go
-cmd.SetHelpCommand(cmd *Command)
-cmd.SetHelpFunc(f func(*Command, []string))
-cmd.SetHelpTemplate(s string)
-```
-
-The latter two will also apply to any children commands.
-
-## Usage Message
-
-When the user provides an invalid flag or invalid command, Cobra responds by
-showing the user the 'usage'.
-
-### Example
-You may recognize this from the help above. That's because the default help
-embeds the usage as part of its output.
-
-    $ cobra --invalid
-    Error: unknown flag: --invalid
-    Usage:
-      cobra [command]
-
-    Available Commands:
-      add         Add a command to a Cobra Application
-      help        Help about any command
-      init        Initialize a Cobra Application
-
-    Flags:
-      -a, --author string    author name for copyright attribution (default "YOUR NAME")
-          --config string    config file (default is $HOME/.cobra.yaml)
-      -h, --help             help for cobra
-      -l, --license string   name of license for the project
-          --viper            use Viper for configuration (default true)
-
-    Use "cobra [command] --help" for more information about a command.
-
-### Defining your own usage
-You can provide your own usage function or template for Cobra to use.
-Like help, the function and template are overridable through public methods:
-
-```go
-cmd.SetUsageFunc(f func(*Command) error)
-cmd.SetUsageTemplate(s string)
-```
-
-## Version Flag
-
-Cobra adds a top-level '--version' flag if the Version field is set on the root command.
-Running an application with the '--version' flag will print the version to stdout using
-the version template. The template can be customized using the
-`cmd.SetVersionTemplate(s string)` function.
-
-## PreRun and PostRun Hooks
-
-It is possible to run functions before or after the main `Run` function of your command. The `PersistentPreRun` and `PreRun` functions will be executed before `Run`. `PersistentPostRun` and `PostRun` will be executed after `Run`.  The `Persistent*Run` functions will be inherited by children if they do not declare their own.  These functions are run in the following order:
-
-- `PersistentPreRun`
-- `PreRun`
-- `Run`
-- `PostRun`
-- `PersistentPostRun`
-
-An example of two commands which use all of these features is below.  When the subcommand is executed, it will run the root command's `PersistentPreRun` but not the root command's `PersistentPostRun`:
-
-```go
-package main
-
-import (
-  "fmt"
-
-  "github.com/spf13/cobra"
-)
-
-func main() {
-
-  var rootCmd = &cobra.Command{
-    Use:   "root [sub]",
-    Short: "My root command",
-    PersistentPreRun: func(cmd *cobra.Command, args []string) {
-      fmt.Printf("Inside rootCmd PersistentPreRun with args: %v\n", args)
-    },
-    PreRun: func(cmd *cobra.Command, args []string) {
-      fmt.Printf("Inside rootCmd PreRun with args: %v\n", args)
-    },
-    Run: func(cmd *cobra.Command, args []string) {
-      fmt.Printf("Inside rootCmd Run with args: %v\n", args)
-    },
-    PostRun: func(cmd *cobra.Command, args []string) {
-      fmt.Printf("Inside rootCmd PostRun with args: %v\n", args)
-    },
-    PersistentPostRun: func(cmd *cobra.Command, args []string) {
-      fmt.Printf("Inside rootCmd PersistentPostRun with args: %v\n", args)
-    },
-  }
-
-  var subCmd = &cobra.Command{
-    Use:   "sub [no options!]",
-    Short: "My subcommand",
-    PreRun: func(cmd *cobra.Command, args []string) {
-      fmt.Printf("Inside subCmd PreRun with args: %v\n", args)
-    },
-    Run: func(cmd *cobra.Command, args []string) {
-      fmt.Printf("Inside subCmd Run with args: %v\n", args)
-    },
-    PostRun: func(cmd *cobra.Command, args []string) {
-      fmt.Printf("Inside subCmd PostRun with args: %v\n", args)
-    },
-    PersistentPostRun: func(cmd *cobra.Command, args []string) {
-      fmt.Printf("Inside subCmd PersistentPostRun with args: %v\n", args)
-    },
-  }
-
-  rootCmd.AddCommand(subCmd)
-
-  rootCmd.SetArgs([]string{""})
-  rootCmd.Execute()
-  fmt.Println()
-  rootCmd.SetArgs([]string{"sub", "arg1", "arg2"})
-  rootCmd.Execute()
-}
-```
-
-Output:
-```
-Inside rootCmd PersistentPreRun with args: []
-Inside rootCmd PreRun with args: []
-Inside rootCmd Run with args: []
-Inside rootCmd PostRun with args: []
-Inside rootCmd PersistentPostRun with args: []
-
-Inside rootCmd PersistentPreRun with args: [arg1 arg2]
-Inside subCmd PreRun with args: [arg1 arg2]
-Inside subCmd Run with args: [arg1 arg2]
-Inside subCmd PostRun with args: [arg1 arg2]
-Inside subCmd PersistentPostRun with args: [arg1 arg2]
-```
-
-## Suggestions when "unknown command" happens
-
-Cobra will print automatic suggestions when "unknown command" errors happen. This allows Cobra to behave similarly to the `git` command when a typo happens. For example:
-
-```
-$ hugo srever
-Error: unknown command "srever" for "hugo"
-
-Did you mean this?
-        server
-
-Run 'hugo --help' for usage.
-```
-
-Suggestions are automatic based on every subcommand registered and use an implementation of [Levenshtein distance](http://en.wikipedia.org/wiki/Levenshtein_distance). Every registered command that matches a minimum distance of 2 (ignoring case) will be displayed as a suggestion.
-
-If you need to disable suggestions or tweak the string distance in your command, use:
-
-```go
-command.DisableSuggestions = true
-```
-
-or
-
-```go
-command.SuggestionsMinimumDistance = 1
-```
-
-You can also explicitly set names for which a given command will be suggested using the `SuggestFor` attribute. This allows suggestions for strings that are not close in terms of string distance, but makes sense in your set of commands and for some which you don't want aliases. Example:
-
-```
-$ kubectl remove
-Error: unknown command "remove" for "kubectl"
-
-Did you mean this?
-        delete
-
-Run 'kubectl help' for usage.
-```
-
-## Generating documentation for your command
-
-Cobra can generate documentation based on subcommands, flags, etc. Read more about it in the [docs generation documentation](doc/README.md).
-
-## Generating shell completions
-
-Cobra can generate a shell-completion file for the following shells: bash, zsh, fish, PowerShell. If you add more information to your commands, these completions can be amazingly powerful and flexible.  Read more about it in [Shell Completions](shell_completions.md).
-=======
 See [User Guide](user_guide.md).
->>>>>>> a7442bb1
 
 # License
 
