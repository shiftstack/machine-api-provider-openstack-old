--- conflicted
+++ resolved
@@ -384,11 +384,7 @@
 	name = strings.Replace(name, ":", "__", -1)
 	WriteStringAndCheck(buf, fmt.Sprintf("__start_%s()\n", name))
 	WriteStringAndCheck(buf, fmt.Sprintf(`{
-<<<<<<< HEAD
-    local cur prev words cword
-=======
     local cur prev words cword split
->>>>>>> a7442bb1
     declare -A flaghash 2>/dev/null || :
     declare -A aliashash 2>/dev/null || :
     if declare -F _init_completion >/dev/null 2>&1; then
