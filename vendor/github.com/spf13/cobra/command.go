--- conflicted
+++ resolved
@@ -169,12 +169,9 @@
 	//FParseErrWhitelist flag parse errors to be ignored
 	FParseErrWhitelist FParseErrWhitelist
 
-<<<<<<< HEAD
-=======
 	// CompletionOptions is a set of options to control the handling of shell completion
 	CompletionOptions CompletionOptions
 
->>>>>>> a7442bb1
 	// commandsAreSorted defines, if command slice are sorted or not.
 	commandsAreSorted bool
 	// commandCalledAs is the name or alias value used to call this command.
