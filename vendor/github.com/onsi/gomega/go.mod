--- conflicted
+++ resolved
@@ -4,11 +4,7 @@
 
 require (
 	github.com/golang/protobuf v1.5.2
-<<<<<<< HEAD
-	github.com/onsi/ginkgo v1.16.2
-=======
 	github.com/onsi/ginkgo v1.16.4
->>>>>>> a7442bb1
 	golang.org/x/net v0.0.0-20210428140749-89ef3d95e781
 	gopkg.in/yaml.v2 v2.4.0
 )